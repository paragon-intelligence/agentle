# Changelog

<<<<<<< HEAD
## v0.3.8

- fix: blacksheep imports at the wrong place, leading to ImportError
=======
## v0.4.0

- feat(experimental): new integration with `Evolution API`. Easily turn your AI agents into WhatsApp bots using `Evolution API`. The Meta API is currently in development.
- feat: new method `clone` in AgentConfig
- fix: removing `blacksheep` imports present in the top of some files.
- fix: devleper message beeing appended in the end instead of the beginning of the message sequence
- fix: developer prompt not beeing appended when the input is an instance of `Context`
>>>>>>> 5d09ffb5
<|MERGE_RESOLUTION|>--- conflicted
+++ resolved
@@ -1,15 +1,9 @@
 # Changelog
 
-<<<<<<< HEAD
-## v0.3.8
-
-- fix: blacksheep imports at the wrong place, leading to ImportError
-=======
 ## v0.4.0
 
 - feat(experimental): new integration with `Evolution API`. Easily turn your AI agents into WhatsApp bots using `Evolution API`. The Meta API is currently in development.
 - feat: new method `clone` in AgentConfig
 - fix: removing `blacksheep` imports present in the top of some files.
 - fix: devleper message beeing appended in the end instead of the beginning of the message sequence
-- fix: developer prompt not beeing appended when the input is an instance of `Context`
->>>>>>> 5d09ffb5
+- fix: developer prompt not beeing appended when the input is an instance of `Context`